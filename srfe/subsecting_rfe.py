# coding: utf-8
# Authors: Dariusz Brzezinski <dariusz.brzezinski@cs.put.poznan.pl>
# License: MIT

"""Bisecting recursive feature elimination for feature ranking"""

import numpy as np
import math
from numpy.lib.arraysetops import isin

from sklearn.utils import check_X_y, safe_sqr
from sklearn.utils.metaestimators import if_delegate_has_method
from sklearn.base import BaseEstimator
from sklearn.base import MetaEstimatorMixin
from sklearn.base import clone
from sklearn.base import is_classifier
from joblib import Parallel, delayed
from sklearn.model_selection import check_cv
from sklearn.model_selection._validation import _safe_split, _score
from sklearn.metrics import check_scoring
from sklearn.feature_selection import SelectorMixin
import shap
from sklearn.ensemble import RandomForestClassifier
from sklearn.svm import SVC
from sklearn.linear_model import LogisticRegression
from lightgbm import LGBMClassifier


def _single_fit(rfe, features, X, y, train, test, scorer, fold):
    """
    Return the score and feature ranking for a fit across one fold.
    """
    X_train, y_train = _safe_split(rfe.estimator, X, y, train)
    X_test, y_test = _safe_split(rfe.estimator, X, y, test, train)

    return rfe._fit_rank_test(features[fold], X_train, y_train, X_test,
                              y_test, scorer)


class SubsectingRFE(BaseEstimator, MetaEstimatorMixin, SelectorMixin):
    """Feature selection with bisecting recursive feature elimination.

    Parameters
    ----------
    estimator : object
        A supervised learning estimator with a `fit` method that updates a
        `coef_` (or feature_importances_) attribute that holds the fitted
        parameters. Important features must correspond to high absolute 
        values in the `coef_` (feature_importances_) array.

        For instance, this is the case for most supervised learning
        algorithms such as Support Vector Classifiers and Generalized
        Linear Models from the `svm` and `linear_model` modules. 
        Similarly, algorithms based on decision trees also rank feature 
        importance.

    cv : int, cross-validation generator or an iterable, optional
        Determines the cross-validation splitting strategy.
        Possible inputs for cv are:

        - False, to skip crossvalidation
        - None, to use the default 3-fold cross-validation,
        - integer, to specify the number of folds.
        - An object to be used as a cross-validation generator.
        - An iterable yielding train/test splits.

        For integer/None inputs, if ``y`` is binary or multiclass,
        :class:`sklearn.model_selection.StratifiedKFold` is used. If the 
        estimator is a classifier or if ``y`` is neither binary nor multiclass, 
        :class:`sklearn.model_selection.KFold` is used.

        Refer :ref:`User Guide <cross_validation>` for the various
        cross-validation strategies that can be used here.

    scoring : string, callable or None, optional, default: None
        A string (see model evaluation documentation) or
        a scorer callable object / function with signature
        ``scorer(estimator, X, y)``.

    verbose : int, default=0
        Controls verbosity of output.

    n_jobs : int, default 1
        Number of cores to run in parallel while fitting across folds.
        Defaults to 1 core. If `n_jobs=-1`, then number of jobs is set
        to number of cores.

    Attributes
    ----------
    n_features_ : int
        The number of selected features with cross-validation.

    support_ : array of shape [n_features]
        The mask of selected features.

    ranking_ : array of shape [n_features]
        The feature ranking, such that `ranking_[i]` corresponds to the 
        ranking position of the i-th feature. Selected (i.e., estimated 
        best) features are assigned rank 1.

    grid_scores_ : dictionary in the form {feature_num: cv_results}
        The cross-validation scores such that ``grid_scores_[k]`` 
        corresponds to a list of CV scores of k features. Correct key values
        ``k`` depend on the bisected feature counts. 

    estimator_ : object
        The external estimator fit on the reduced dataset.
    """
    def __init__(self, estimator, step=5, method="subsect", cv=None,
                 scoring=None, verbose=0, n_jobs=1):
        self.estimator = estimator
        self.method = method
        self.step = step
        self.cv = cv
        self.scoring = scoring
        self.verbose = verbose
        self.n_jobs = n_jobs

    def fit(self, X, y):
        """Fit the BRFE model and then the underlying estimator on the selected
           features.

        Parameters
        ----------
        X : {array-like, sparse matrix}, shape = [n_samples, n_features]
            The training input samples.

        y : array-like, shape = [n_samples]
            The target values.
        """
        X, y = check_X_y(X, y, "csr")

        cv = check_cv(self.cv, y, classifier=is_classifier(self.estimator))
        scorer = check_scoring(self.estimator, scoring=self.scoring)
        n_features = int(X.shape[1])

        self.grid_scores_ = dict()
        self.mean_scores_ = dict()
        self.mean_scores_[0] = float("-inf")
        self.mean_scores_[n_features + 1] = float("-inf")
        self.rankings_ = dict()
        self.rankings_[n_features] = []
        self.rankings_[n_features + 1] = []

        for fold in range(cv.n_splits):
            self.rankings_[n_features].append(list(range(n_features)))
            self.rankings_[n_features + 1].append(list(range(n_features)))

        if self.method == "fibonacci":
            a = 1
            b = n_features
            interval = (a,b)
            fibs = self._get_fibonacci_numbers_for_n(b-a)
            n = len(fibs) - 1

            features = self._top_features(self.rankings_[n_features],
                                          n_features)
            self.grid_scores_[b], self.rankings_[b], self.mean_scores_[b] \
                = self._get_cv_results(features, cv, X, y, scorer)

            x1 = a + fibs[n - 2]
            x2 = a + fibs[n - 1]

            features_x1 = self._top_features(self.rankings_[b], x1)
            self.grid_scores_[x1], self.rankings_[x1], self.mean_scores_[x1] \
                = self._get_cv_results(features_x1, cv, X, y, scorer)

            features_x2 = self._top_features(self.rankings_[b], x2)
            self.grid_scores_[x2], self.rankings_[x2], self.mean_scores_[x2] \
                = self._get_cv_results(features_x2, cv, X, y, scorer)

            y1 = self.mean_scores_[x1]
            y2 = self.mean_scores_[x2]

            while interval[1] - interval[0] > 1:
                n = n - 1

                if y1 < y2:
                    a = x1
                    b = b
                    x1 = x2
                    y1 = y2

                    x2 = a + fibs[n - 1]
                    if x2 not in self.mean_scores_:
                        features_x2 = self._top_features(self.rankings_[b], x2)
                        self.grid_scores_[x2], self.rankings_[x2], \
                        self.mean_scores_[x2] = \
                            self._get_cv_results(features_x2, cv, X, y, scorer)
                    y2 = self.mean_scores_[x2]
                else:
                    a = a
                    b = x2
                    x2 = x1
                    y2 = y1

                    x1 = a + fibs[n - 2]
                    if x1 not in self.mean_scores_:
                        features_x1 = self._top_features(self.rankings_[b], x1)
                        self.grid_scores_[x1], self.rankings_[x1], \
                        self.mean_scores_[x1] = \
                            self._get_cv_results(features_x1, cv, X, y, scorer)
                    y1 = self.mean_scores_[x1]

                interval = (a, b)

            if y1 < y2:
                n_features_to_select = x2
            else:
                n_features_to_select = x1

            features = self.rankings_[n_features_to_select]

        elif self.method == "subsect":
            if self.step < 2:
                raise ValueError("Step for method='subsect' must be >= 2")

            # Starting range
            lower = 1
            upper = n_features
            m_step = (upper-lower) // self.step
            it = 0

            if m_step == 0:
                m_step = 1

            features = self._top_features(self.rankings_[n_features],
                                          n_features)
            self.grid_scores_[upper], self.rankings_[upper], \
            self.mean_scores_[upper] \
                = self._get_cv_results(features, cv, X, y, scorer)

            while m_step > 0:
                print(m_step, self.step)
                mids = [m for m in range(upper - m_step, lower-1, -m_step)]
                if mids[-1] > lower:
                    mids.append(lower)
                previous_mid = upper
                it += 1

                for mid in mids:
                    features = self._top_features(self.rankings_[previous_mid],
                                                  mid)
                    self.grid_scores_[mid], self.rankings_[mid], \
                    self.mean_scores_[mid] \
                        = self._get_cv_results(features, cv, X, y, scorer)
                    previous_mid = mid

                # Find feature num with max score
                best = 0
                best_score = float("-inf")
                for feat_num in [upper] + mids:
                    if self.mean_scores_[feat_num] >= best_score:
                        best_score = self.mean_scores_[feat_num]
                        best = feat_num

                lower = best - m_step if best - m_step > 0 else 1
                upper = best + m_step if best + m_step < n_features else n_features
                if upper not in self.rankings_:
                    upper = min(self.rankings_.keys(),
                                key=lambda x: abs(x-upper))

                if m_step > 1 and (upper-lower) // self.step == 0:
                    m_step = 1
                else:
                    m_step = min((upper-lower) // self.step, m_step - 1)

            n_features_to_select = best
            features = self.rankings_[n_features_to_select]
        else:
            raise ValueError("Invalid 'method' value: %s" % self.method)

        # Set final attributes
        features, ranking = self._get_final_features(X, y, features)
        self.n_features_ = len(features)
        self.support_ = np.zeros(n_features, dtype=np.bool)
        self.support_[features] = True
        self.ranking_ = ranking
        self.estimator_ = clone(self.estimator)
        self.estimator_.fit(self.transform(X), y)

        if self.verbose > 0:
            print("Final number of features: %d." % self.n_features_)

        return self

    @staticmethod
    def _get_fibonacci_numbers_for_n(n):
        if n < 1:
            raise Exception("n cannot be smaller than 0")

        fibs = [0, 1]

        while True:
            if fibs[-1] > n:
                return fibs
            else:
                fibs.append(fibs[-2] + fibs[-1])

    def _get_cv_results(self, features, cv, X, y, scorer):
        if self.n_jobs == 1:
            parallel, func = list, _single_fit
        else:
            parallel, func, = Parallel(n_jobs=self.n_jobs), \
                              delayed(_single_fit)

        mid_scores_and_ranks = parallel(func(self, features, X, y, train,
                                             test, scorer, fold)
                                        for fold, (train, test) in
                                        enumerate(cv.split(X, y)))
        cv_scores, cv_ranks = map(list, zip(*mid_scores_and_ranks))
        mean_cv_score = np.mean(cv_scores, axis=0)

        if self.verbose > 1:
            print("Mean cv-score:", mean_cv_score)

        return cv_scores, cv_ranks, mean_cv_score

    def _fit_rank_test(self, features, X_train, y_train, X_test, y_test,
                       scorer):
        """
        Score and rank features for given training and testing dataset.
        """
        # Rank the remaining features
        estimator = clone(self.estimator)
        if self.verbose > 0:
            print("Fitting estimator with %d features." % len(features))

        estimator.fit(X_train[:, features], y_train)


        if isinstance(estimator, RandomForestClassifier) or isinstance(estimator, LGBMClassifier):
            Explainer = shap.TreeExplainer
            explainer = Explainer(estimator, X_train[:, features])
            if X_test is None:
                shap_values = explainer(X_train[:, features])
            else:
                shap_values = explainer(X_test[:, features])
            shap_values = shap_values.values
        elif isinstance(estimator, LogisticRegression):
            Explainer = shap.LinearExplainer
            explainer = Explainer(estimator, X_train[:, features])
            if X_test is None:
                shap_values = explainer(X_train[:, features])
            else:
                shap_values = explainer(X_test[:, features])
            shap_values = shap_values.values
        elif isinstance(estimator, SVC):
            Explainer = shap.KernelExplainer
            explainer = Explainer(estimator.predict_proba, X_train[:, features], link="logit")
            if X_test is None:
                shap_values = explainer.shap_values(X_train[:, features], nsamples=100)
            else:
                shap_values = explainer.shap_values(X_test[:, features], nsamples=100)
            shap_values = np.stack(shap_values, axis = 2)
        else:
            raise ValueError("Estimator object \"{}\" not supported!!!".format(estimator.__class__.__name__)) 
        shaprank= shap_values.sum(axis = 0)
        if shaprank.ndim > 1:
            shaprank = abs(shaprank).sum(axis = 1)
        shaprank = np.argsort(shaprank)
        ranks = shaprank
<<<<<<< HEAD
        
=======
>>>>>>> 014772e7

        # for sparse case ranks is matrix
        ranks = np.ravel(ranks) # array 325 cech (n_features) posortowany tak że na końcu najlepsze TODO insert SHAP instead
        ranks = features[ranks]

        if scorer is not None:
            score = _score(estimator, X_test[:, features], y_test, scorer)
        else:
            score = None

        return (score, ranks)

    @staticmethod
    def _top_features(ranks, k):
        """
        Get the top ranked features from a list of rankings. Ranks from each 
        ranking are first summed, then the top-k features with the best summed
        rank are returned.
        """
        new_ranks = []

        for rank_list in ranks:
            new_ranks.append(np.asarray(rank_list[-k:]))

        return new_ranks

    def _discrete_derivative(self, mid, upper, cv, X, y, scorer):
        if mid+1 not in self.mean_scores_:
            features = self._top_features(self.rankings_[upper], mid+1)
            self.grid_scores_[mid+1], self.rankings_[mid+1], \
            self.mean_scores_[mid+1] = \
                self._get_cv_results(features, cv, X, y, scorer)

        if mid not in self.mean_scores_:
            features = self._top_features(self.rankings_[mid+1], mid)
            self.grid_scores_[mid], self.rankings_[mid],\
            self.mean_scores_[mid] = \
                self._get_cv_results(features, cv, X, y, scorer)

        return self.mean_scores_[mid+1] - self.mean_scores_[mid]

    def _get_final_features(self, X, y, features):
        n_to_select = len(features[0])
        n_features = X.shape[1]

        previous_feat_num = n_features
        rerun_rankings = dict()
        rerun_rankings[n_features] = list(range(n_features))

        steps = [f_num for f_num in sorted(self.mean_scores_, reverse=True)
                 if f_num >= n_to_select]

        for feat_num in steps:
            rerun_features = np.asarray(rerun_rankings[
                                            previous_feat_num][-feat_num:])
            score, rerun_rankings[feat_num] = self._fit_rank_test(
                rerun_features, X, y, None, None, None)
            previous_feat_num = feat_num

        ranking = np.zeros(n_features, dtype=np.int)
        for feat_num in sorted(rerun_rankings, reverse=True):
            if feat_num == n_to_select:
                break

            ranking[rerun_rankings[feat_num]] = feat_num

            for pos, feat_idx in enumerate(rerun_rankings[feat_num]):
                ranking[feat_idx] -= pos

        return rerun_rankings[n_to_select], ranking

    @if_delegate_has_method(delegate='estimator')
    def predict(self, X):
        """Reduce X to the selected features and then predict using the
           underlying estimator.

        Parameters
        ----------
        X : array of shape [n_samples, n_features]
            The input samples.

        Returns
        -------
        y : array of shape [n_samples]
            The predicted target values.
        """
        return self.estimator_.predict(self.transform(X))

    @if_delegate_has_method(delegate='estimator')
    def score(self, X, y):
        """Reduce X to the selected features and then return the score of the
           underlying estimator.

        Parameters
        ----------
        X : array of shape [n_samples, n_features]
            The input samples.

        y : array of shape [n_samples]
            The target values.
        """
        return self.estimator_.score(self.transform(X), y)

    def _get_support_mask(self):
        return self.support_

    @if_delegate_has_method(delegate='estimator')
    def decision_function(self, X):
        return self.estimator_.decision_function(self.transform(X))

    @if_delegate_has_method(delegate='estimator')
    def predict_proba(self, X):
        return self.estimator_.predict_proba(self.transform(X))

    @if_delegate_has_method(delegate='estimator')
    def predict_log_proba(self, X):
        return self.estimator_.predict_log_proba(self.transform(X))<|MERGE_RESOLUTION|>--- conflicted
+++ resolved
@@ -360,10 +360,6 @@
             shaprank = abs(shaprank).sum(axis = 1)
         shaprank = np.argsort(shaprank)
         ranks = shaprank
-<<<<<<< HEAD
-        
-=======
->>>>>>> 014772e7
 
         # for sparse case ranks is matrix
         ranks = np.ravel(ranks) # array 325 cech (n_features) posortowany tak że na końcu najlepsze TODO insert SHAP instead
